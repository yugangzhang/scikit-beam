# ######################################################################
# Copyright (c) 2014, Brookhaven Science Associates, Brookhaven        #
# National Laboratory. All rights reserved.                            #
#                                                                      #
# @author: Li Li (lili@bnl.gov)                                        #
# created on 09/10/2014                                                #
#                                                                      #
# Original code:                                                       #
# @author: Mirna Lerotic, 2nd Look Consulting                          #
#         http://www.2ndlookconsulting.com/                            #
# Copyright (c) 2013, Stefan Vogt, Argonne National Laboratory         #
# All rights reserved.                                                 #
#                                                                      #
# Redistribution and use in source and binary forms, with or without   #
# modification, are permitted provided that the following conditions   #
# are met:                                                             #
#                                                                      #
# * Redistributions of source code must retain the above copyright     #
#   notice, this list of conditions and the following disclaimer.      #
#                                                                      #
# * Redistributions in binary form must reproduce the above copyright  #
#   notice this list of conditions and the following disclaimer in     #
#   the documentation and/or other materials provided with the         #
#   distribution.                                                      #
#                                                                      #
# * Neither the name of the Brookhaven Science Associates, Brookhaven  #
#   National Laboratory nor the names of its contributors may be used  #
#   to endorse or promote products derived from this software without  #
#   specific prior written permission.                                 #
#                                                                      #
# THIS SOFTWARE IS PROVIDED BY THE COPYRIGHT HOLDERS AND CONTRIBUTORS  #
# "AS IS" AND ANY EXPRESS OR IMPLIED WARRANTIES, INCLUDING, BUT NOT    #
# LIMITED TO, THE IMPLIED WARRANTIES OF MERCHANTABILITY AND FITNESS    #
# FOR A PARTICULAR PURPOSE ARE DISCLAIMED. IN NO EVENT SHALL THE       #
# COPYRIGHT HOLDER OR CONTRIBUTORS BE LIABLE FOR ANY DIRECT,           #
# INDIRECT, INCIDENTAL, SPECIAL, EXEMPLARY, OR CONSEQUENTIAL DAMAGES   #
# (INCLUDING, BUT NOT LIMITED TO, PROCUREMENT OF SUBSTITUTE GOODS OR   #
# SERVICES; LOSS OF USE, DATA, OR PROFITS; OR BUSINESS INTERRUPTION)   #
# HOWEVER CAUSED AND ON ANY THEORY OF LIABILITY, WHETHER IN CONTRACT,  #
# STRICT LIABILITY, OR TORT (INCLUDING NEGLIGENCE OTHERWISE) ARISING   #
# IN ANY WAY OUT OF THE USE OF THIS SOFTWARE, EVEN IF ADVISED OF THE   #
# POSSIBILITY OF SUCH DAMAGE.                                          #
########################################################################

from __future__ import (absolute_import, division, print_function,
                        unicode_literals)
import six
import numpy as np
import sys
import inspect

from lmfit import Model

from nsls2.fitting.base.parameter_data import get_para
from lmfit.models import (ConstantModel, LinearModel, QuadraticModel,
                          ParabolicModel, PolynomialModel, VoigtModel,
                          PseudoVoigtModel, Pearson7Model, StudentsTModel,
                          BreitWignerModel, GaussianModel, LorentzianModel,
                          LognormalModel, DampedOscillatorModel,
                          ExponentialGaussianModel, SkewedGaussianModel,
                          DonaichModel, PowerLawModel, ExponentialModel,
                          StepModel, RectangleModel)
from lmfit.models import GaussianModel as LmGaussianModel
from lmfit.models import LorentzianModel as LmLorentzianModel
from .physics_peak import (elastic_peak, compton_peak, gauss_tail, gauss_step,
                           lorentzian_squared_peak, gaussian, lorentzian)


def set_default(model_name, func_name):
    """set values and bounds to Model parameters in lmfit

    Parameters
    ----------
    model_name : class object
        Model class object from lmfit
    func_name : function
        function name of physics peak
    """
    paras = inspect.getargspec(func_name)
    default_len = len(paras.defaults)

    # the first argument is independent variable, also ignored
    # default values are not considered for fitting in this function
    my_args = paras.args[1:]
    para_dict = get_para()

    for name in my_args:

        if name not in para_dict.keys():
            continue

        my_dict = para_dict[name]
        if my_dict['bound_type'] == 'none':
            model_name.set_param_hint(name, vary=True)
        elif my_dict['bound_type'] == 'fixed':
            model_name.set_param_hint(name, vary=False, value=my_dict['value'])
        elif my_dict['bound_type'] == 'lo':
            model_name.set_param_hint(name, value=my_dict['value'], vary=True,
                                      min=my_dict['min'])
        elif my_dict['bound_type'] == 'hi':
            model_name.set_param_hint(name, value=my_dict['value'], vary=True,
                                      max=my_dict['max'])
        elif my_dict['bound_type'] == 'lohi':
            model_name.set_param_hint(name, value=my_dict['value'], vary=True,
                                      min=my_dict['min'], max=my_dict['max'])
        else:
            raise TypeError("Boundary type {0} can't be used".format(my_dict['bound_type']))


def _gen_class_docs(func):
    return ("Wrap the {} function for fitting within lmfit framework\n".format(func.__name__) +
            func.__doc__)

# SUBCLASS LMFIT MODELS TO REWRITE THE DOCS
class GaussianModel(LmGaussianModel):
    __doc__ = _gen_class_docs(LmGaussianModel().func)

<<<<<<< HEAD
    def __init__(self, *args, **kwargs):
         super(GaussianModel, self).__init__(*args, **kwargs)


class LorentzianModel(LmLorentzianModel):

    __doc__ = _gen_class_docs(LmLorentzianModel().func)

    def __init__(self, *args, **kwargs):
        super(LorentzianModel, self).__init__(*args, **kwargs)

# DEFINE NEW MODELS
=======
>>>>>>> dcf1def1
class ElasticModel(Model):

    __doc__ = _gen_class_docs(elastic_peak)

    def __init__(self, *args, **kwargs):
        super(ElasticModel, self).__init__(elastic_peak, *args, **kwargs)
        set_default(self, elastic_peak)
        self.set_param_hint('epsilon', value=2.96, vary=False)


class ComptonModel(Model):

    __doc__ = _gen_class_docs(compton_peak)

    def __init__(self, *args, **kwargs):
        super(ComptonModel, self).__init__(compton_peak, *args, **kwargs)
        set_default(self, compton_peak)
        self.set_param_hint('epsilon', value=2.96, vary=False)
        self.set_param_hint('matrix', value=False, vary=False)


class Lorentzian2Model(Model):

    __doc__ = _gen_class_docs(lorentzian_squared_peak)

    def __init__(self, *args, **kwargs):
        super(Lorentzian2Model, self).__init__(lorentzian_squared_peak, *args, **kwargs)


def quadratic_model(prefix,
                    a, a_vary, a_range,
                    b, b_vary, b_range,
                    c, c_vary, c_range):
    """
    Quadratic Model for fitting.

    Parameters
    ----------
    prefix : str
        prefix name
    a : float
        x -> a * x**2 + b * x + c
    a_vary : str
        variance method
        Options:
            fixed,
            free,
            bounded
    a_range : list
        bounded range
    b : float
        x -> a * x**2 + b * x + c
    b_vary : str
        variance method
        Options:
            fixed,
            free,
            bounded
    b_range : list
        bounded range
    c : float
        x -> a * x**2 + b * x + c
    c_vary : str
        variance method
        Options:
            fixed,
            free,
            bounded
    c_range : list
        bounded range

    Returns
    -------
    g : array_like
        fitting object
    """

    g = QuadraticModel(prefix=prefix)
    set_range(g, 'a', a, a_vary, a_range)
    set_range(g, 'b', b, b_vary, b_range)
    set_range(g, 'c', c, c_vary, c_range)

    return g

quadratic_model.a_vary = ['fixed', 'free', 'bounded']
quadratic_model.b_vary = ['fixed', 'free', 'bounded']
quadratic_model.c_vary = ['fixed', 'free', 'bounded']


def fit_engine(g, x, y):
    """
    This function is to do fitting based on given x and y values.

    Parameters
    ----------
    g : array_like
        fitting object
    x : array
        independent variable
    y : array
        dependent variable

    Returns
    -------
    result : array_like
        object of fitting results
    y_fit : array
        fitted y
    """
    result = g.fit(y, x=x)
    y_fit = result.best_fit

    return result, y_fit


def fit_engine_list(g, data):
    """
    This function is to do fitting on a list of x and y values.

    Parameters
    ----------
    g : array_like
        fitting object
    data : array
        list of (x,y)

    Returns
    -------
    result : array_like
        list of object saving fit results
    """
    result_list = []
    for v in data:
        result = g.fit(v[1], x=v[0])
        result_list.append(result)
    return result_list


def set_range(model_name,
              parameter_name, parameter_value,
              parameter_vary, parameter_range):
    """
    set up fitting parameters in lmfit model

    Parameters
    ----------
    model_name : class object
        Model class object from lmfit
    parameter_name : str
    parameter_value : value
    parameter_vary : str
        fixed, free or bounded
    parameter_range : list
        [min, max]
    """
    if parameter_vary == 'fixed':
        model_name.set_param_hint(parameter_name, value=parameter_value, vary=False)
    elif parameter_vary == 'free':
        model_name.set_param_hint(parameter_name, value=parameter_value)
    elif parameter_vary == 'bounded':
        model_name.set_param_hint(parameter_name, value=parameter_value,
                                  min=parameter_range[0], max=parameter_range[1])
    else:
        raise ValueError("unrecognized value {0}".format(parameter_vary))


doc_template = """
    wrapper of {0} fitting model for vistrails.

    Parameters
    ----------
    prefix : str
        prefix name
    amplitude : float
        area under peak profile
    amplitude_vary : str
        variance method
        Options:
            fixed,
            free,
            bounded
    amplitude_range : list
        bounded range
    center : float
        center position
    center_vary : str
        variance method
        Options:
            fixed,
            free,
            bounded
    center_range : list
        bounded range
    sigma : float
        standard deviation
    sigma_vary : str
        variance method
        Options:
            fixed,
            free,
            bounded
    sigma_range : list
        bounded range

    Returns
    -------
    g : array_like
        fitting object
    """


def _three_param_fit_factory(model):
    """
    Fit factory is used to include three functions, gauss, lorentzian
    and lorentzian, which have similar arguments and outputs.

    Parameters
    ----------
    model : class object
        A model object defined in lmfit

    Returns
    -------
    function
        The main task of th function is to do the fitting.
    """
    def inner(prefix, amplitude, amplitude_vary, amplitude_range,
              center, center_vary, center_range,
              sigma, sigma_vary, sigma_range):

        g = model(prefix=prefix)
        set_range(g, 'amplitude', amplitude, amplitude_vary, amplitude_range)
        set_range(g, 'center', center, center_vary, center_range)
        set_range(g, 'sigma', sigma, sigma_vary, sigma_range)

        return g

    inner.__doc__ = doc_template.format(model.__name__)
    inner.__name__ = model.__name__.lower()[:-5] + str("_model")
    return inner

ModelList = [GaussianModel, LorentzianModel, Lorentzian2Model]

mod = sys.modules[__name__]
for m in ModelList:
    func = _three_param_fit_factory(m)
    setattr(mod, func.__name__, func)


for func_name in [gaussian_model, lorentzian2_model, lorentzian_model]:
    func_name.amplitude_vary = ['fixed', 'free', 'bounded']
    func_name.center_vary = ['fixed', 'free', 'bounded']
    func_name.sigma_vary = ['fixed', 'free', 'bounded']


function_list = [fit_engine, fit_engine_list, quadratic_model]

for func_name in function_list:
    setattr(mod, func_name.__name__, func_name)


model_list = [ConstantModel, LinearModel, QuadraticModel, ParabolicModel,
              PolynomialModel, GaussianModel, LorentzianModel, VoigtModel,
              PseudoVoigtModel, Pearson7Model, StudentsTModel, BreitWignerModel,
              LognormalModel, DampedOscillatorModel, ExponentialGaussianModel,
              SkewedGaussianModel, DonaichModel, PowerLawModel,
              ExponentialModel, StepModel, RectangleModel, Lorentzian2Model,
              ComptonModel, ElasticModel]

model_list.sort(key=lambda s: str(s).split('.')[-1])<|MERGE_RESOLUTION|>--- conflicted
+++ resolved
@@ -115,7 +115,6 @@
 class GaussianModel(LmGaussianModel):
     __doc__ = _gen_class_docs(LmGaussianModel().func)
 
-<<<<<<< HEAD
     def __init__(self, *args, **kwargs):
          super(GaussianModel, self).__init__(*args, **kwargs)
 
@@ -128,8 +127,6 @@
         super(LorentzianModel, self).__init__(*args, **kwargs)
 
 # DEFINE NEW MODELS
-=======
->>>>>>> dcf1def1
 class ElasticModel(Model):
 
     __doc__ = _gen_class_docs(elastic_peak)
