# ######################################################################
# Copyright (c) 2014, Brookhaven Science Associates, Brookhaven        #
# National Laboratory. All rights reserved.                            #
#                                                                      #
# Redistribution and use in source and binary forms, with or without   #
# modification, are permitted provided that the following conditions   #
# are met:                                                             #
#                                                                      #
# * Redistributions of source code must retain the above copyright     #
#   notice, this list of conditions and the following disclaimer.      #
#                                                                      #
# * Redistributions in binary form must reproduce the above copyright  #
#   notice this list of conditions and the following disclaimer in     #
#   the documentation and/or other materials provided with the         #
#   distribution.                                                      #
#                                                                      #
# * Neither the name of the Brookhaven Science Associates, Brookhaven  #
#   National Laboratory nor the names of its contributors may be used  #
#   to endorse or promote products derived from this software without  #
#   specific prior written permission.                                 #
#                                                                      #
# THIS SOFTWARE IS PROVIDED BY THE COPYRIGHT HOLDERS AND CONTRIBUTORS  #
# "AS IS" AND ANY EXPRESS OR IMPLIED WARRANTIES, INCLUDING, BUT NOT    #
# LIMITED TO, THE IMPLIED WARRANTIES OF MERCHANTABILITY AND FITNESS    #
# FOR A PARTICULAR PURPOSE ARE DISCLAIMED. IN NO EVENT SHALL THE       #
# COPYRIGHT HOLDER OR CONTRIBUTORS BE LIABLE FOR ANY DIRECT,           #
# INDIRECT, INCIDENTAL, SPECIAL, EXEMPLARY, OR CONSEQUENTIAL DAMAGES   #
# (INCLUDING, BUT NOT LIMITED TO, PROCUREMENT OF SUBSTITUTE GOODS OR   #
# SERVICES; LOSS OF USE, DATA, OR PROFITS; OR BUSINESS INTERRUPTION)   #
# HOWEVER CAUSED AND ON ANY THEORY OF LIABILITY, WHETHER IN CONTRACT,  #
# STRICT LIABILITY, OR TORT (INCLUDING NEGLIGENCE OTHERWISE) ARISING   #
# IN ANY WAY OUT OF THE USE OF THIS SOFTWARE, EVEN IF ADVISED OF THE   #
# POSSIBILITY OF SUCH DAMAGE.                                          #
########################################################################
from __future__ import absolute_import, division, print_function
import logging

import numpy as np
from numpy.testing import (assert_array_almost_equal,
                           assert_almost_equal)
import sys

from nose.tools import assert_equal, assert_true, assert_raises


from skxray.testing.decorators import known_fail_if
import numpy.testing as npt

from skimage import data
from lmfit import Parameters

import skxray.core.correlation as corr
import skxray.core.roi as roi
<<<<<<< HEAD
=======
import skxray.core.utils as core
from skxray.testing.decorators import skip_if
>>>>>>> 24dfe09d

logger = logging.getLogger(__name__)


# It is unclear why this test is so slow. Can we speed this up at all?
def test_correlation():
    num_levels = 4
    num_bufs = 8  # must be even
    num_qs = 2  # number of interested roi's (rings)
    img_dim = (50, 50)  # detector size

    roi_data = np.array(([10, 20, 12, 14], [40, 10, 9, 10]),
                        dtype=np.int64)

    indices = roi.rectangles(roi_data, img_dim)

    img_stack = np.random.randint(1, 5, size=(500, ) + img_dim)

    g2, lag_steps = corr.multi_tau_auto_corr(num_levels, num_bufs, indices,
                                             img_stack)

    assert_array_almost_equal(lag_steps,  np.array([0, 1, 2, 3, 4, 5, 6, 7, 8,
                                                   10, 12, 14, 16, 20, 24, 28,
                                                   32, 40, 48, 56]))

    assert_array_almost_equal(g2[1:, 0], 1.00, decimal=2)
    assert_array_almost_equal(g2[1:, 1], 1.00, decimal=2)


def test_image_stack_correlation():
    num_levels = 1
    num_bufs = 2  # must be even
    coins = data.camera()
    coins_stack = []

    for i in range(4):
        coins_stack.append(coins)

    coins_mesh = np.zeros_like(coins)
    coins_mesh[coins < 30] = 1
    coins_mesh[coins > 50] = 2

    g2, lag_steps = corr.multi_tau_auto_corr(num_levels, num_bufs, coins_mesh,
                                             coins_stack)

    assert_almost_equal(True, np.all(g2[:, 0], axis=0))
    assert_almost_equal(True, np.all(g2[:, 1], axis=0))

    num_buf = 5

    # check the number of buffers are even
    assert_raises(ValueError,
                  lambda: corr.multi_tau_auto_corr(num_levels, num_buf,
                                                   coins_mesh, coins_stack))
    # check image shape and labels shape are equal
    #assert_raises(ValueError,
    #            lambda : corr.multi_tau_auto_corr(num_levels, num_bufs,
    #                                                indices, coins_stack))

    # check the number of pixels is zero
    mesh = np.zeros_like(coins)
    assert_raises(ValueError,
                  lambda: corr.multi_tau_auto_corr(num_levels, num_bufs,
                                                   mesh, coins_stack))


def test_auto_corr_scat_factor():
    num_levels, num_bufs = 3, 4
    tot_channels, lags = core.multi_tau_lags(num_levels, num_bufs)
    beta = 0.5
    relaxation_rate = 10.0
    baseline = 1.0

    g2 = corr.auto_corr_scat_factor(lags, beta, relaxation_rate, baseline)

    assert_array_almost_equal(g2, np.array([1.5, 1.0, 1.0, 1.0, 1.0,
                                            1.0, 1.0, 1.0]), decimal=8)<|MERGE_RESOLUTION|>--- conflicted
+++ resolved
@@ -38,24 +38,14 @@
 import numpy as np
 from numpy.testing import (assert_array_almost_equal,
                            assert_almost_equal)
-import sys
-
-from nose.tools import assert_equal, assert_true, assert_raises
-
-
-from skxray.testing.decorators import known_fail_if
-import numpy.testing as npt
+from nose.tools import assert_raises
 
 from skimage import data
-from lmfit import Parameters
 
 import skxray.core.correlation as corr
 import skxray.core.roi as roi
-<<<<<<< HEAD
-=======
-import skxray.core.utils as core
-from skxray.testing.decorators import skip_if
->>>>>>> 24dfe09d
+import skxray.core.utils as utils
+
 
 logger = logging.getLogger(__name__)
 
@@ -124,7 +114,7 @@
 
 def test_auto_corr_scat_factor():
     num_levels, num_bufs = 3, 4
-    tot_channels, lags = core.multi_tau_lags(num_levels, num_bufs)
+    tot_channels, lags = utils.multi_tau_lags(num_levels, num_bufs)
     beta = 0.5
     relaxation_rate = 10.0
     baseline = 1.0
